/*
 * Copyright 2010-2015 JetBrains s.r.o.
 *
 * Licensed under the Apache License, Version 2.0 (the "License");
 * you may not use this file except in compliance with the License.
 * You may obtain a copy of the License at
 *
 * http://www.apache.org/licenses/LICENSE-2.0
 *
 * Unless required by applicable law or agreed to in writing, software
 * distributed under the License is distributed on an "AS IS" BASIS,
 * WITHOUT WARRANTIES OR CONDITIONS OF ANY KIND, either express or implied.
 * See the License for the specific language governing permissions and
 * limitations under the License.
 */

package org.jetbrains.kotlin.jps.incremental

import org.jetbrains.kotlin.jps.incremental.IncrementalCacheImpl.RecompilationDecision.*
import java.io.File
import com.intellij.util.io.PersistentHashMap
import java.io.DataOutput
import com.intellij.util.io.IOUtil
import java.io.DataInput
import org.jetbrains.kotlin.name.FqName
import com.intellij.util.io.DataExternalizer
import org.jetbrains.kotlin.serialization.jvm.BitEncoding
import java.util.Arrays
import org.jetbrains.org.objectweb.asm.*
import com.intellij.util.io.EnumeratorStringDescriptor
import org.jetbrains.kotlin.load.java.JvmAnnotationNames
import org.jetbrains.kotlin.resolve.jvm.JvmClassName
import java.util.HashSet
import org.jetbrains.kotlin.load.kotlin.incremental.cache.IncrementalCache
import java.util.HashMap
import org.jetbrains.kotlin.load.kotlin.PackageClassUtils
import com.intellij.openapi.util.io.FileUtil
import java.security.MessageDigest
import org.jetbrains.jps.incremental.storage.StorageOwner
import org.jetbrains.jps.builders.storage.StorageProvider
import java.io.IOException
import org.jetbrains.kotlin.load.java.JvmAbi
import org.jetbrains.kotlin.load.kotlin.header.isCompatiblePackageFacadeKind
import org.jetbrains.kotlin.load.kotlin.header.isCompatibleClassKind
import org.jetbrains.jps.incremental.storage.BuildDataManager
import org.jetbrains.jps.builders.BuildTarget
import org.jetbrains.jps.builders.storage.BuildDataPaths
import com.intellij.util.io.BooleanDataDescriptor
import java.util.ArrayList
import org.jetbrains.annotations.TestOnly
import org.jetbrains.kotlin.utils.Printer
import java.io.DataInputStream

val INLINE_ANNOTATION_DESC = "Lkotlin/inline;"

private val CACHE_DIRECTORY_NAME = "kotlin"


class CacheFormatVersion(targetDataRoot: File) {
    class object {
        // Change this when incremental cache format changes
        private val INCREMENTAL_CACHE_OWN_VERSION = 2
        private val CACHE_FORMAT_VERSION: Int = INCREMENTAL_CACHE_OWN_VERSION * 1000000 + JvmAbi.VERSION
        val FORMAT_VERSION_FILE_PATH: String = "$CACHE_DIRECTORY_NAME/format-version.txt"
    }

    private val file = File(targetDataRoot, FORMAT_VERSION_FILE_PATH)

    public fun isIncompatible(): Boolean {
        if (!file.exists()) return false

        return file.readText().toInt() != CACHE_FORMAT_VERSION
    }

    fun saveIfNeeded() {
        if (!file.exists()) {
            file.writeText(CACHE_FORMAT_VERSION.toString())
        }
    }

    fun clean() {
        file.delete()
    }
}

public class IncrementalCacheImpl(targetDataRoot: File) : StorageOwner, IncrementalCache {
    class object {
        val PROTO_MAP = "proto.tab"
        val CONSTANTS_MAP = "constants.tab"
        val INLINE_FUNCTIONS = "inline-functions.tab"
        val PACKAGE_PARTS = "package-parts.tab"
        val SOURCE_TO_CLASSES = "source-to-classes.tab"
        val DIRTY_OUTPUT_CLASSES = "dirty-output-classes.tab"
    }

    private val baseDir = File(targetDataRoot, CACHE_DIRECTORY_NAME)
    private val protoMap = ProtoMap()
    private val constantsMap = ConstantsMap()
    private val inlineFunctionsMap = InlineFunctionsMap()
    private val packagePartMap = PackagePartMap()
    private val sourceToClassesMap = SourceToClassesMap()
    private val dirtyOutputClassesMap = DirtyOutputClassesMap()

    private val maps = listOf(protoMap, constantsMap, inlineFunctionsMap, packagePartMap, sourceToClassesMap, dirtyOutputClassesMap)

    private val cacheFormatVersion = CacheFormatVersion(targetDataRoot)

    TestOnly
    public fun dump(): String {
        return maps.map { it.dump() }.join("\n\n")
    }

    public fun markOutputClassesDirty(removedAndCompiledSources: List<File>) {
        for (sourceFile in removedAndCompiledSources) {
            val classes = sourceToClassesMap[sourceFile]
            classes.forEach { dirtyOutputClassesMap.markDirty(it.getInternalName()) }

            sourceToClassesMap.clearOutputsForSource(sourceFile)
        }
    }

    private fun getRecompilationDecision(protoChanged: Boolean, constantsChanged: Boolean, inlinesChanged: Boolean) =
            when {
                inlinesChanged -> RECOMPILE_ALL_CHUNK_AND_DEPENDANTS
                constantsChanged -> RECOMPILE_OTHERS_WITH_DEPENDANTS
                protoChanged -> RECOMPILE_OTHERS_IN_CHUNK
                else -> DO_NOTHING
            }

    public fun saveFileToCache(sourceFiles: Collection<File>, classFile: File): RecompilationDecision {
        if (classFile.extension.toLowerCase() != "class") return DO_NOTHING

        cacheFormatVersion.saveIfNeeded()

        val kotlinClass = LocalFileKotlinClass.create(classFile)
        if (kotlinClass == null) return DO_NOTHING

        val fileBytes = kotlinClass.getFileContents()
        val className = JvmClassName.byClassId(kotlinClass.getClassId())
        val header = kotlinClass.getClassHeader()

        dirtyOutputClassesMap.notDirty(className.getInternalName())
        sourceFiles.forEach { sourceToClassesMap.addSourceToClass(it, className) }

        val annotationDataEncoded = header.annotationData
        if (annotationDataEncoded != null) {
            val data = BitEncoding.decodeBytes(annotationDataEncoded)
<<<<<<< HEAD
            when {
                header.isCompatiblePackageFacadeKind() -> {
                    return if (protoMap.put(className, data)) COMPILE_OTHERS else DO_NOTHING
                }
                header.isCompatibleClassKind() -> {
                    val inlinesChanged = inlineFunctionsMap.process(className, fileBytes)
                    val protoChanged = protoMap.put(className, data)
                    val constantsChanged = constantsMap.process(className, fileBytes)

                    return if (inlinesChanged) RECOMPILE_ALL else if (protoChanged || constantsChanged) COMPILE_OTHERS else DO_NOTHING
                }
=======
            return when {
                header.isCompatiblePackageFacadeKind() ->
                    getRecompilationDecision(
                            protoChanged = protoMap.put(className, data),
                            constantsChanged = false,
                            inlinesChanged = false
                    )
                header.isCompatibleClassKind() ->
                    getRecompilationDecision(
                            protoChanged = protoMap.put(className, data),
                            constantsChanged = constantsMap.process(className, fileBytes),
                            inlinesChanged = inlineFunctionsMap.process(className, fileBytes)
                    )
>>>>>>> 560b2346
                else -> {
                    throw IllegalStateException("Unexpected kind with annotationData: ${header.kind}, isCompatible: ${header.isCompatibleAbiVersion}")
                }
            }
        }
        if (header.syntheticClassKind == JvmAnnotationNames.KotlinSyntheticClass.Kind.PACKAGE_PART) {
<<<<<<< HEAD
            assert(sourceFiles.size == 1) { "Package part from several source files: $sourceFiles" }
            packagePartMap.putPackagePartSourceData(sourceFiles.first(), className)
            val inlinesChanged = inlineFunctionsMap.process(className, fileBytes)
            val constantsChanged = constantsMap.process(className, fileBytes)
            return if (inlinesChanged) RECOMPILE_ALL else if (constantsChanged) COMPILE_OTHERS else DO_NOTHING
=======
            assert(sourceFiles.size() == 1) { "Package part from several source files: $sourceFiles" }

            packagePartMap.addPackagePart(className)

            return getRecompilationDecision(
                    protoChanged = false,
                    constantsChanged = constantsMap.process(className, fileBytes),
                    inlinesChanged = inlineFunctionsMap.process(className, fileBytes)
            )
>>>>>>> 560b2346
        }

        return DO_NOTHING
    }

    public fun clearCacheForRemovedClasses(): RecompilationDecision {
        var recompilationDecision = DO_NOTHING
        for (internalClassName in dirtyOutputClassesMap.getDirtyOutputClasses()) {
            val className = JvmClassName.byInternalName(internalClassName)

            val newDecision = getRecompilationDecision(
                    protoChanged = internalClassName in protoMap,
                    constantsChanged = internalClassName in constantsMap,
                    inlinesChanged = internalClassName in inlineFunctionsMap
            )

            recompilationDecision = recompilationDecision.merge(newDecision)

            protoMap.remove(className)
            packagePartMap.remove(className)
            constantsMap.remove(className)
            inlineFunctionsMap.remove(className)
        }
        dirtyOutputClassesMap.clear()
        return recompilationDecision
    }

    public override fun getObsoletePackageParts(): Collection<String> {
        return dirtyOutputClassesMap.getDirtyOutputClasses().filter { packagePartMap.isPackagePart(JvmClassName.byInternalName(it)) }
    }

    public override fun getPackageData(fqName: String): ByteArray? {
        return protoMap[JvmClassName.byFqNameWithoutInnerClasses(PackageClassUtils.getPackageClassFqName(FqName(fqName)))]
    }

    override fun flush(memoryCachesOnly: Boolean) {
        maps.forEach { it.flush(memoryCachesOnly) }
    }

    public override fun clean() {
        maps.forEach { it.clean() }
        cacheFormatVersion.clean()
    }

    public override fun close() {
        maps.forEach { it.close () }
    }

    private abstract class BasicMap<V> {
        protected var storage: PersistentHashMap<String, V> = createMap()

        protected abstract fun createMap(): PersistentHashMap<String, V>

        public fun contains(key: String): Boolean = storage.containsMapping(key)

        public fun clean() {
            try {
                storage.close()
            }
            catch (ignored: IOException) {
            }

            PersistentHashMap.deleteFilesStartingWith(storage.getBaseFile()!!)
            try {
                storage = createMap()
            }
            catch (ignored: IOException) {
            }
        }

        public fun flush(memoryCachesOnly: Boolean) {
            if (memoryCachesOnly) {
                if (storage.isDirty()) {
                    storage.dropMemoryCaches()
                }
            }
            else {
                storage.force()
            }
        }

        public fun close() {
            storage.close()
        }

        TestOnly
        public fun dump(): String {
            return with(StringBuilder()) {
                with(Printer(this)) {
                    println(this@BasicMap.javaClass.getSimpleName())
                    pushIndent()

                    for (key in storage.getAllKeysWithExistingMapping().sort()) {
                        println("$key -> ${dumpValue(storage[key])}")
                    }

                    popIndent()
                }

                this
            }.toString()
        }

        protected abstract fun dumpValue(value: V): String
    }

    private inner class ProtoMap : BasicMap<ByteArray>() {
        override fun createMap(): PersistentHashMap<String, ByteArray> = PersistentHashMap(
                File(baseDir, PROTO_MAP),
                EnumeratorStringDescriptor(),
                ByteArrayExternalizer
        )

        public fun put(className: JvmClassName, data: ByteArray): Boolean {
            val key = className.getInternalName()
            val oldData = storage[key]
            if (Arrays.equals(data, oldData)) {
                return false
            }
            storage.put(key, data)
            return true
        }

        public fun get(className: JvmClassName): ByteArray? {
            return storage[className.getInternalName()]
        }

        public fun remove(className: JvmClassName) {
            storage.remove(className.getInternalName())
        }

        override fun dumpValue(value: ByteArray): String {
            return java.lang.Long.toHexString(value.md5())
        }
    }

    private inner class ConstantsMap : BasicMap<Map<String, Any>>() {
        override fun createMap(): PersistentHashMap<String, Map<String, Any>> = PersistentHashMap(
                File(baseDir, CONSTANTS_MAP),
                EnumeratorStringDescriptor(),
                ConstantsMapExternalizer
        )

        private fun getConstantsMap(bytes: ByteArray): Map<String, Any>? {
            val result = HashMap<String, Any>()

            ClassReader(bytes).accept(object : ClassVisitor(Opcodes.ASM5) {
                override fun visitField(access: Int, name: String, desc: String, signature: String?, value: Any?): FieldVisitor? {
                    val staticFinal = Opcodes.ACC_STATIC or Opcodes.ACC_FINAL
                    if (value != null && access and staticFinal == staticFinal) {
                        result[name] = value
                    }
                    return null
                }
            }, ClassReader.SKIP_CODE or ClassReader.SKIP_DEBUG or ClassReader.SKIP_FRAMES)

            return if (result.isEmpty()) null else result
        }

        public fun process(className: JvmClassName, bytes: ByteArray): Boolean {
            return put(className, getConstantsMap(bytes))
        }

        private fun put(className: JvmClassName, constantsMap: Map<String, Any>?): Boolean {
            val key = className.getInternalName()

            val oldMap = storage[key]
            if (oldMap == constantsMap) {
                return false
            }
            if (constantsMap != null) {
                storage.put(key, constantsMap)
            }
            else {
                storage.remove(key)
            }
            return true
        }

        public fun remove(className: JvmClassName) {
            put(className, null)
        }

        override fun dumpValue(value: Map<String, Any>): String {
            return StringBuilder {
                append("{")
                for (key in value.keySet().sort()) {
                    if (length() != 1) {
                        append(", ")
                    }
                    append("$key -> ${value[key]}")
                }
                append("}")
            }.toString()
        }
    }

    private object ConstantsMapExternalizer : DataExternalizer<Map<String, Any>> {
        override fun save(out: DataOutput, map: Map<String, Any>?) {
            out.writeInt(map!!.size())
            for (name in map.keySet().toSortedList()) {
                IOUtil.writeString(name, out)
                val value = map[name]!!
                when (value) {
                    is Int -> {
                        out.writeByte(Kind.INT.ordinal())
                        out.writeInt(value)
                    }
                    is Float -> {
                        out.writeByte(Kind.FLOAT.ordinal())
                        out.writeFloat(value)
                    }
                    is Long -> {
                        out.writeByte(Kind.LONG.ordinal())
                        out.writeLong(value)
                    }
                    is Double -> {
                        out.writeByte(Kind.DOUBLE.ordinal())
                        out.writeDouble(value)
                    }
                    is String -> {
                        out.writeByte(Kind.STRING.ordinal())
                        IOUtil.writeString(value, out)
                    }
                    else -> throw IllegalStateException("Unexpected constant class: ${value.javaClass}")
                }
            }
        }

        override fun read(`in`: DataInput): Map<String, Any>? {
            val size = `in`.readInt()
            val map = HashMap<String, Any>(size)

            for (i in size.indices) {
                val name = IOUtil.readString(`in`)!!

                val kind = Kind.values()[`in`.readByte().toInt()]
                val value = when (kind) {
                    Kind.INT -> `in`.readInt()
                    Kind.FLOAT -> `in`.readFloat()
                    Kind.LONG -> `in`.readLong()
                    Kind.DOUBLE -> `in`.readDouble()
                    Kind.STRING -> IOUtil.readString(`in`)!!
                }
                map[name] = value
            }

            return map
        }

        private enum class Kind {
            INT FLOAT LONG DOUBLE STRING
        }
    }

    private inner class InlineFunctionsMap : BasicMap<Map<String, Long>>() {
        override fun createMap(): PersistentHashMap<String, Map<String, Long>> = PersistentHashMap(
                File(baseDir, INLINE_FUNCTIONS),
                EnumeratorStringDescriptor(),
                InlineFunctionsMapExternalizer
        )

        private fun getInlineFunctionsMap(bytes: ByteArray): Map<String, Long>? {
            val result = HashMap<String, Long>()

            ClassReader(bytes).accept(object : ClassVisitor(Opcodes.ASM5) {
                override fun visitMethod(access: Int, name: String, desc: String, signature: String?, exceptions: Array<out String>?): MethodVisitor? {
                    val dummyClassWriter = ClassWriter(Opcodes.ASM5)
                    return object : MethodVisitor(Opcodes.ASM5, dummyClassWriter.visitMethod(0, name, desc, null, exceptions)) {
                        var hasInlineAnnotation = false

                        override fun visitAnnotation(desc: String, visible: Boolean): AnnotationVisitor? {
                            if (desc == INLINE_ANNOTATION_DESC) {
                                hasInlineAnnotation = true
                            }
                            return null
                        }

                        override fun visitEnd() {
                            if (hasInlineAnnotation) {
                                val dummyBytes = dummyClassWriter.toByteArray()!!
                                val hash = dummyBytes.md5()

                                result[name + desc] = hash
                            }
                        }
                    }
                }

            }, 0)

            return if (result.isEmpty()) null else result
        }

        public fun process(className: JvmClassName, bytes: ByteArray): Boolean {
            return put(className, getInlineFunctionsMap(bytes))
        }

        private fun put(className: JvmClassName, inlineFunctionsMap: Map<String, Long>?): Boolean {
            val key = className.getInternalName()

            val oldMap = storage[key]
            if (oldMap == inlineFunctionsMap) {
                return false
            }
            if (inlineFunctionsMap != null) {
                storage.put(key, inlineFunctionsMap)
            }
            else {
                storage.remove(key)
            }
            return true
        }

        public fun remove(className: JvmClassName) {
            put(className, null)
        }

        override fun dumpValue(value: Map<String, Long>): String {
            return StringBuilder {
                append("{")
                for (key in value.keySet().sort()) {
                    if (length() != 1) {
                        append(", ")
                    }
                    append("$key -> ${java.lang.Long.toHexString(value[key]!!)}")
                }
                append("}")
            }.toString()
        }
    }

    private object InlineFunctionsMapExternalizer : DataExternalizer<Map<String, Long>> {
        override fun save(out: DataOutput, map: Map<String, Long>?) {
            out.writeInt(map!!.size())
            for (name in map.keySet()) {
                IOUtil.writeString(name, out)
                out.writeLong(map[name]!!)
            }
        }

        override fun read(`in`: DataInput): Map<String, Long>? {
            val size = `in`.readInt()
            val map = HashMap<String, Long>(size)

            for (i in size.indices) {
                val name = IOUtil.readString(`in`)!!
                val value = `in`.readLong()

                map[name] = value
            }

            return map
        }

    }

    private inner class PackagePartMap : BasicMap<Boolean>() {
        override fun createMap(): PersistentHashMap<String, Boolean> = PersistentHashMap(
                File(baseDir, PACKAGE_PARTS),
                EnumeratorStringDescriptor(),
                BooleanDataDescriptor.INSTANCE
        )

        public fun addPackagePart(className: JvmClassName) {
            storage.put(className.getInternalName(), true)
        }

        public fun remove(className: JvmClassName) {
            storage.remove(className.getInternalName())
        }

        public fun isPackagePart(className: JvmClassName): Boolean {
            return storage.containsMapping(className.getInternalName())
        }

        override fun dumpValue(value: Boolean) = ""
    }

    private inner class SourceToClassesMap : BasicMap<List<String>>() {
        override fun createMap(): PersistentHashMap<String, List<String>> = PersistentHashMap(
                File(baseDir, SOURCE_TO_CLASSES),
                EnumeratorStringDescriptor(),
                StringListExternalizer
        )

        public fun clearOutputsForSource(sourceFile: File) {
            storage.remove(sourceFile.getAbsolutePath())
        }

        public fun addSourceToClass(sourceFile: File, className: JvmClassName) {
            storage.appendData(sourceFile.getAbsolutePath(), { out -> IOUtil.writeUTF(out, className.getInternalName()) })
        }

        public fun get(sourceFile: File): Collection<JvmClassName> {
            return storage[sourceFile.getAbsolutePath()].orEmpty().map { JvmClassName.byInternalName(it) }
        }

        override fun dumpValue(value: List<String>) = value.toString()
    }

    private inner class DirtyOutputClassesMap : BasicMap<Boolean>() {
        override fun createMap(): PersistentHashMap<String, Boolean> = PersistentHashMap(
                File(baseDir, DIRTY_OUTPUT_CLASSES),
                EnumeratorStringDescriptor(),
                BooleanDataDescriptor.INSTANCE
        )

        public fun markDirty(className: String) {
            storage.put(className, true)
        }

        public fun notDirty(className: String) {
            storage.remove(className)
        }

        public fun getDirtyOutputClasses(): Collection<String> {
            return storage.getAllKeysWithExistingMapping()
        }

        public fun clear() {
            storage.getAllKeysWithExistingMapping().forEach { storage.remove(it) }
        }

        override fun dumpValue(value: Boolean) = ""
    }

    enum class RecompilationDecision {
        DO_NOTHING
        COMPILE_OTHERS
        RECOMPILE_ALL

        fun merge(other: RecompilationDecision): RecompilationDecision {
            return if (other.ordinal() > this.ordinal()) other else this
        }
    }
}

private val storageProvider = object : StorageProvider<IncrementalCacheImpl>() {
    override fun createStorage(targetDataDir: File): IncrementalCacheImpl {
        return IncrementalCacheImpl(targetDataDir)
    }
}

public fun BuildDataPaths.getKotlinCacheVersion(target: BuildTarget<*>): CacheFormatVersion = CacheFormatVersion(getTargetDataRoot(target))

public fun BuildDataManager.getKotlinCache(target: BuildTarget<*>): IncrementalCacheImpl = getStorage(target, storageProvider)

private fun ByteArray.md5(): Long {
    val d = MessageDigest.getInstance("MD5").digest(this)!!
    return ((d[0].toLong() and 0xFFL)
            or ((d[1].toLong() and 0xFFL) shl 8)
            or ((d[2].toLong() and 0xFFL) shl 16)
            or ((d[3].toLong() and 0xFFL) shl 24)
            or ((d[4].toLong() and 0xFFL) shl 32)
            or ((d[5].toLong() and 0xFFL) shl 40)
            or ((d[6].toLong() and 0xFFL) shl 48)
            or ((d[7].toLong() and 0xFFL) shl 56)
           )
}

private object ByteArrayExternalizer : DataExternalizer<ByteArray> {
    override fun save(out: DataOutput, value: ByteArray) {
        out.writeInt(value.size())
        out.write(value)
    }

    override fun read(`in`: DataInput): ByteArray {
        val length = `in`.readInt()
        val buf = ByteArray(length)
        `in`.readFully(buf)
        return buf
    }
}

private object StringListExternalizer : DataExternalizer<List<String>> {
    override fun save(out: DataOutput, value: List<String>) {
        value.forEach { IOUtil.writeUTF(out, it) }
    }

    override fun read(`in`: DataInput): List<String> {
        val result = ArrayList<String>()
        while ((`in` as DataInputStream).available() > 0) {
            result.add(IOUtil.readUTF(`in`))
        }
        return result
    }
}<|MERGE_RESOLUTION|>--- conflicted
+++ resolved
@@ -121,9 +121,9 @@
 
     private fun getRecompilationDecision(protoChanged: Boolean, constantsChanged: Boolean, inlinesChanged: Boolean) =
             when {
-                inlinesChanged -> RECOMPILE_ALL_CHUNK_AND_DEPENDANTS
-                constantsChanged -> RECOMPILE_OTHERS_WITH_DEPENDANTS
-                protoChanged -> RECOMPILE_OTHERS_IN_CHUNK
+                inlinesChanged -> RECOMPILE_ALL
+                constantsChanged -> COMPILE_OTHERS
+                protoChanged -> COMPILE_OTHERS
                 else -> DO_NOTHING
             }
 
@@ -145,19 +145,6 @@
         val annotationDataEncoded = header.annotationData
         if (annotationDataEncoded != null) {
             val data = BitEncoding.decodeBytes(annotationDataEncoded)
-<<<<<<< HEAD
-            when {
-                header.isCompatiblePackageFacadeKind() -> {
-                    return if (protoMap.put(className, data)) COMPILE_OTHERS else DO_NOTHING
-                }
-                header.isCompatibleClassKind() -> {
-                    val inlinesChanged = inlineFunctionsMap.process(className, fileBytes)
-                    val protoChanged = protoMap.put(className, data)
-                    val constantsChanged = constantsMap.process(className, fileBytes)
-
-                    return if (inlinesChanged) RECOMPILE_ALL else if (protoChanged || constantsChanged) COMPILE_OTHERS else DO_NOTHING
-                }
-=======
             return when {
                 header.isCompatiblePackageFacadeKind() ->
                     getRecompilationDecision(
@@ -171,20 +158,12 @@
                             constantsChanged = constantsMap.process(className, fileBytes),
                             inlinesChanged = inlineFunctionsMap.process(className, fileBytes)
                     )
->>>>>>> 560b2346
                 else -> {
                     throw IllegalStateException("Unexpected kind with annotationData: ${header.kind}, isCompatible: ${header.isCompatibleAbiVersion}")
                 }
             }
         }
         if (header.syntheticClassKind == JvmAnnotationNames.KotlinSyntheticClass.Kind.PACKAGE_PART) {
-<<<<<<< HEAD
-            assert(sourceFiles.size == 1) { "Package part from several source files: $sourceFiles" }
-            packagePartMap.putPackagePartSourceData(sourceFiles.first(), className)
-            val inlinesChanged = inlineFunctionsMap.process(className, fileBytes)
-            val constantsChanged = constantsMap.process(className, fileBytes)
-            return if (inlinesChanged) RECOMPILE_ALL else if (constantsChanged) COMPILE_OTHERS else DO_NOTHING
-=======
             assert(sourceFiles.size() == 1) { "Package part from several source files: $sourceFiles" }
 
             packagePartMap.addPackagePart(className)
@@ -194,7 +173,6 @@
                     constantsChanged = constantsMap.process(className, fileBytes),
                     inlinesChanged = inlineFunctionsMap.process(className, fileBytes)
             )
->>>>>>> 560b2346
         }
 
         return DO_NOTHING
