<project name="Kotlin" default="dist" xmlns:if="ant:if" xmlns:unless="ant:unless">
    <property file="resources/kotlinManifest.properties"/>

    <!-- Set to false to disable proguard run on kotlin-compiler.jar. Speeds up the build -->
    <property name="shrink" value="true"/>
    <!-- Set to false to disable compiler's javadoc generation. Speeds up the build -->
    <property name="generate.javadoc" value="true"/>

    <!-- Set to false to prevent jarjar and metadata stripping on kotlin-reflect.jar and reflection sources. Use to debug reflection -->
    <property name="obfuscate.reflect" value="true"/>

    <property name="max.heap.size.for.forked.jvm" value="1024m"/>

    <property name="bootstrap.home" value="${basedir}/dependencies/bootstrap-compiler"/>
    <property name="bootstrap.compiler.home" value="${bootstrap.home}/Kotlin/kotlinc"/>
    <property name="bootstrap.runtime" value="${bootstrap.compiler.home}/lib/kotlin-runtime.jar"/>
    <property name="bootstrap.reflect" value="${bootstrap.compiler.home}/lib/kotlin-reflect.jar"/>
    <property name="bootstrap.kotlin.test" value="${bootstrap.compiler.home}/lib/kotlin-test.jar" />

    <property name="output" value="${basedir}/dist"/>
    <property name="js.stdlib.output.dir" value="${output}/js"/>
    <property name="intermediate-sources" value="out/src" />
    <property name="kotlin-home" value="${output}/kotlinc"/>
    <property name="build.number" value="snapshot"/>
    <property name="bootstrap.build.no.tests" value="false"/>
    <property name="idea.sdk" value="${basedir}/ideaSDK"/>
    <property name="protobuf.jar" value="${idea.sdk}/lib/protobuf-2.5.0.jar"/>
    <property name="protobuf-lite.jar" value="${basedir}/dependencies/protobuf-2.5.0-lite.jar"/>
    <property name="javax.inject.jar" value="${basedir}/lib/javax.inject.jar"/>

    <property name="java.target" value="1.6"/>

    <property name="dependencies.dir" value="${basedir}/dependencies"/>

    <condition property="bootstrap.or.local.build" value="true">
        <or>
            <istrue value="${bootstrap.build.no.tests}"/>
            <not>
                <isset property="teamcity.version"/>
            </not>
        </or>
    </condition>

    <include file="jslib_files.xml" />

    <!--
    The compiler produced on the first step of the build (Bootstrap No Tests) is only guaranteed to work against the OLD runtime
    located in dependencies/bootstrap-compiler/.../kotlin-runtime.jar, because the newly built compiler is just a Kotlin application,
    compiled by the old compiler with the old runtime in classpath. If you advance the ABI version, the newly built compiler will NOT work
    against the runtime it will produce on its own because they have different ABI versions.
    So on the first step of bootstrap we copy that runtime to kotlin-runtime-internal-bootstrap.jar (see 'prepare-dist' target) and change
    the compiler classpath accordingly. On the second step this is believed to be not required, because there are
    little to no differences between the new and the newest runtime.
    -->
    <condition property="compiler.manifest.class.path"
               value="kotlin-runtime-internal-bootstrap.jar kotlin-reflect-internal-bootstrap.jar"
               else="kotlin-runtime.jar kotlin-reflect.jar">
        <istrue value="${bootstrap.or.local.build}"/>
    </condition>

    <path id="classpath">
        <file file="${bootstrap.runtime}"/>
        <file file="${bootstrap.kotlin.test}" />
        <file file="${bootstrap.reflect}"/>
        <fileset dir="${idea.sdk}" includes="core/*.jar"/>
        <pathelement location="${protobuf.jar}"/>

        <fileset dir="${basedir}/lib" includes="**/*.jar"/>
        <fileset dir="${dependencies.dir}" includes="jansi.jar"/>
        <fileset dir="${dependencies.dir}" includes="jline.jar"/>
        <fileset dir="${dependencies.dir}" includes="cli-parser-1.1.2.jar"/>
        <fileset dir="${basedir}/ideaSDK/jps" includes="jps-model.jar"/>
    </path>

    <typedef resource="org/jetbrains/kotlin/ant/antlib.xml" classpath="${bootstrap.compiler.home}/lib/kotlin-ant.jar"/>

    <path id="javac2.classpath">
        <pathelement location="${idea.sdk}/lib/javac2.jar"/>
        <pathelement location="${idea.sdk}/lib/asm-all.jar"/>
    </path>
    <taskdef name="javac2" classname="com.intellij.ant.Javac2" classpathref="javac2.classpath" loaderref="javac2.loader"/>
    <typedef name="skip" classname="com.intellij.ant.ClassFilterAnnotationRegexp" classpathref="javac2.classpath" loaderref="javac2.loader"/>

    <dirset id="compilerSources.dirset" dir="${basedir}/">
        <include name="core/descriptor.loader.java/src"/>
        <include name="core/descriptors/src"/>
        <include name="core/deserialization/src"/>
        <include name="core/util.runtime/src"/>
        <include name="compiler/backend/src"/>
        <include name="compiler/backend-common/src"/>
        <include name="compiler/builtins-serializer/src"/>
        <include name="compiler/cli/src"/>
        <include name="compiler/cli/cli-common/src"/>
        <include name="compiler/conditional-preprocessor/src/"/>
        <include name="compiler/container/src"/>
        <include name="compiler/frontend/src"/>
        <include name="compiler/resolution/src"/>
        <include name="compiler/frontend.java/src"/>
        <include name="compiler/light-classes/src"/>
        <include name="compiler/plugin-api/src"/>
        <include name="compiler/daemon/src"/>
        <include name="compiler/daemon/daemon-common/src"/>
        <include name="compiler/serialization/src"/>
        <include name="compiler/util/src"/>
        <include name="js/js.dart-ast/src"/>
        <include name="js/js.translator/src"/>
        <include name="js/js.frontend/src"/>
        <include name="js/js.inliner/src"/>
        <include name="js/js.parser/src"/>
        <include name="js/js.serializer/src"/>
        <include name="plugins/annotation-collector/src"/>
    </dirset>

    <property name="idea.out" value="${basedir}/out/production"/>
    <patternset id="compilerClassesFromIDEA.fileset">
        <include name="frontend/**"/>
        <include name="resolution/**"/>
        <include name="container/**"/>
        <include name="descriptors/**"/>
        <include name="deserialization/**"/>
        <include name="serialization/**"/>
        <include name="descriptor.loader.java/**"/>
        <include name="frontend.java/**"/>
        <include name="backend/**"/>
        <include name="backend-common/**"/>
        <include name="cli/**"/>
        <include name="cli-common/**"/>
        <include name="conditional-preprocessor/**"/>
        <include name="daemon/**"/>
        <include name="util/**"/>
        <include name="util.runtime/**"/>
        <include name="light-classes/**"/>
        <include name="plugin-api/**"/>
        <include name="annotation-collector/**"/>
        <include name="builtins-serializer/**"/>
        <include name="js.dart-ast/**"/>
        <include name="js.translator/**"/>
        <include name="js.frontend/**"/>
        <include name="js.inliner/**"/>
        <include name="js.parser/**"/>
        <include name="js.serializer/**"/>
    </patternset>

    <path id="compilerSources.path">
        <dirset refid="compilerSources.dirset"/>
    </path>

    <macrodef name="cleandir">
        <attribute name="dir"/>

        <sequential>
            <echo message="Cleaning @{dir}"/>
            <delete dir="@{dir}" failonerror="false"/>
            <mkdir dir="@{dir}"/>
        </sequential>
    </macrodef>

    <target name="clean">
        <delete dir="${output}"/>
    </target>

    <target name="clean_idea_output">
        <delete dir="${basedir}/out"/>
    </target>

    <target name="init">
        <mkdir dir="${kotlin-home}"/>
        <mkdir dir="${kotlin-home}/lib"/>
    </target>

    <target name="prepare-dist">
        <copy todir="${kotlin-home}/bin">
            <fileset dir="${basedir}/compiler/cli/bin"/>
        </copy>
        <fixcrlf srcdir="${kotlin-home}/bin" excludes="**/*.bat" eol="unix"/>

        <copy todir="${kotlin-home}/license">
            <fileset dir="${basedir}/license"/>
        </copy>

        <echo file="${kotlin-home}/build.txt" message="${build.number}"/>

        <chmod dir="${kotlin-home}/bin" excludes="**/*.bat" perm="755"/>

        <sequential if:true="${bootstrap.or.local.build}">
            <copy file="${bootstrap.runtime}" tofile="${kotlin-home}/lib/kotlin-runtime-internal-bootstrap.jar"/>
            <copy file="${bootstrap.reflect}" tofile="${kotlin-home}/lib/kotlin-reflect-internal-bootstrap.jar"/>
            <copy file="${bootstrap.kotlin.test}" tofile="${kotlin-home}/lib/kotlin-test-internal-bootstrap.jar" failonerror="false"/>
            <jar destfile="${kotlin-home}/lib/kotlin-reflect-internal-bootstrap.jar" update="true">
                <manifest>
                    <attribute name="Class-Path" value="kotlin-runtime-internal-bootstrap.jar"/>
                </manifest>
            </jar>
            <jar destfile="${kotlin-home}/lib/kotlin-test-internal-bootstrap.jar" update="true">
                <manifest>
                    <attribute name="Class-Path" value="kotlin-runtime-internal-bootstrap.jar"/>
                </manifest>
            </jar>
        </sequential>

        <sequential unless:true="${bootstrap.or.local.build}">
            <copy file="${bootstrap.runtime}" todir="${kotlin-home}/lib"/>
            <copy file="${bootstrap.reflect}" todir="${kotlin-home}/lib"/>
            <copy file="${bootstrap.kotlin.test}" todir="${kotlin-home}/lib"/>
        </sequential>
    </target>

    <target name="copy-dist-to-bootstrap">
        <delete dir="${basedir}/dependencies/bootstrap-compiler/Kotlin/kotlinc" />
        <copy todir="${basedir}/dependencies/bootstrap-compiler/Kotlin/kotlinc">
            <fileset dir="${basedir}/dist/kotlinc" />
        </copy>
    </target>

    <target name="compiler-sources">
        <jar jarfile="${output}/kotlin-compiler-sources.jar">
            <!-- TODO How to convert it from pathset or dirset ? -->
            <fileset dir="core/descriptor.loader.java/src"/>
            <fileset dir="core/descriptors/src"/>
            <fileset dir="core/deserialization/src"/>
            <fileset dir="core/util.runtime/src"/>
            <fileset dir="compiler/backend/src"/>
            <fileset dir="compiler/backend-common/src"/>
            <fileset dir="compiler/builtins-serializer/src"/>
            <fileset dir="compiler/cli/src"/>
            <fileset dir="compiler/cli/cli-common/src"/>
            <fileset dir="compiler/conditional-preprocessor/src"/>
            <fileset dir="compiler/daemon/src"/>
            <fileset dir="compiler/daemon/daemon-common/src"/>
            <fileset dir="compiler/container/src"/>
            <fileset dir="compiler/frontend/src"/>
            <fileset dir="compiler/resolution/src"/>
            <fileset dir="compiler/frontend.java/src"/>
            <fileset dir="compiler/light-classes/src"/>
            <fileset dir="compiler/plugin-api/src"/>
            <fileset dir="plugins/annotation-collector/src"/>
            <fileset dir="compiler/serialization/src"/>
            <fileset dir="compiler/util/src"/>
            <fileset dir="js/js.dart-ast/src"/>
            <fileset dir="js/js.translator/src"/>
            <fileset dir="js/js.frontend/src"/>
            <fileset dir="js/js.inliner/src"/>
            <fileset dir="js/js.parser/src"/>
            <fileset dir="js/js.serializer/src"/>
            <zipfileset file="${kotlin-home}/build.txt" prefix="META-INF"/>

            <manifest>
                <attribute name="Built-By" value="${manifest.impl.vendor}"/>

                <attribute name="Implementation-Vendor" value="${manifest.impl.vendor}"/>
                <attribute name="Implementation-Title" value="${manifest.impl.title.kotlin.compiler.sources}"/>
                <attribute name="Implementation-Version" value="${build.number}"/>
            </manifest>
        </jar>

        <sequential if:true="${generate.javadoc}">
            <delete dir="${output}/kotlin-compiler-javadoc" failonerror="false"/>
            <javadoc destdir="${output}/kotlin-compiler-javadoc"
                     sourcepathref="compilerSources.path"
                     classpathref="classpath"
                     linksource="yes"
                     windowtitle="${manifest.impl.title.kotlin.compiler}"/>
            <jar jarfile="${output}/kotlin-compiler-javadoc.jar">
                <fileset dir="${output}/kotlin-compiler-javadoc"/>
                <zipfileset file="${kotlin-home}/build.txt" prefix="META-INF"/>

                <manifest>
                    <attribute name="Built-By" value="${manifest.impl.vendor}"/>

                    <attribute name="Implementation-Vendor" value="${manifest.impl.vendor}"/>
                    <attribute name="Implementation-Title" value="${manifest.impl.title.kotlin.compiler.javadoc}"/>
                    <attribute name="Implementation-Version" value="${build.number}"/>
                </manifest>
            </jar>
        </sequential>

        <sequential unless:true="${generate.javadoc}">
            <jar jarfile="${output}/kotlin-compiler-javadoc.jar">
                <manifest>
                    <attribute name="Built-By" value="${manifest.impl.vendor}"/>

                    <attribute name="Implementation-Vendor" value="${manifest.impl.vendor}"/>
                    <attribute name="Implementation-Title" value="${manifest.impl.title.kotlin.compiler.javadoc}"/>
                    <attribute name="Implementation-Version" value="${build.number}"/>
                </manifest>
            </jar>
        </sequential>
    </target>

    <macrodef name="new-kotlin2js">
        <attribute name="output"/>
        <element name="src"/>

        <sequential>
            <local name="src.line"/>

            <path id="src.path">
                <src/>
            </path>

            <pathconvert property="src.line" refid="src.path" pathsep=" "/>

            <java classname="org.jetbrains.kotlin.preloading.Preloader" failonerror="true" fork="true"
                  maxmemory="${max.heap.size.for.forked.jvm}">
                <classpath>
                    <pathelement location="${kotlin-home}/lib/kotlin-preloader.jar"/>
                </classpath>
                <assertions>
                    <enable/>
                </assertions>
                <arg value="-cp"/>
                <arg value="${kotlin-home}/lib/kotlin-compiler.jar"/>
                <arg value="org.jetbrains.kotlin.cli.js.K2JSCompiler"/>
                <arg line="${src.line}"/>
                <arg value="-output"/>
                <arg value="@{output}"/>
                <arg value="-no-stdlib"/>
                <arg value="-version"/>
                <arg value="-meta-info"/>
                <arg value="-kjsm"/>
                <arg line="-main noCall"/>
            </java>
        </sequential>
    </macrodef>

    <target name="js-stdlib">
        <property name="compiled.builtins.js" value="builtins.js"/>
        <property name="compiled.builtins.meta.js" value="builtins.meta.js"/>
        <property name="compiled.stdlib.js" value="stdlib.js"/>
        <property name="compiled.stdlib.meta.js" value="stdlib.meta.js"/>
        <property name="stdlib.js.dir" value="${basedir}/js/js.translator/testData"/>

        <kotlin-pp src="libraries/stdlib/src" output="${intermediate-sources}/stdlib/js" profile="JS" />

        <new-kotlin2js output="${js.stdlib.output.dir}/${compiled.builtins.js}">
            <src>
                <fileset refid="kotlin.builtin.files"/>
            </src>
        </new-kotlin2js>

        <new-kotlin2js output="${js.stdlib.output.dir}/${compiled.stdlib.js}">
            <src>
                <resources refid="js.lib.files"/>
            </src>
        </new-kotlin2js>

        <taskdef name="closure-compiler"
                 classname="com.google.javascript.jscomp.ant.CompileTask"
                 classpath="${dependencies.dir}/closure-compiler.jar"/>

        <!-- value should be one of: whitespace, simple, advanced -->
        <property name="compilationLevel" value="whitespace"/>
        <!-- value should be one of: default, quiet, verbose -->
        <property name="warningLevel" value="default"/>

        <closure-compiler
            compilationLevel="${compilationLevel}"
            prettyprint="true"
            languagein="ECMASCRIPT5_STRICT"
            warning="${warningLevel}"
            output="${js.stdlib.output.dir}/kotlin.js">

            <sources dir="${stdlib.js.dir}">
                <file name="kotlin_lib_ecma5.js"/>
                <file name="kotlin_lib.js"/>
                <file name="maps.js"/>
                <file name="long.js"/>
            </sources>

            <sources dir="${js.stdlib.output.dir}">
                <file name="${compiled.builtins.js}"/>
            </sources>

            <sources dir="${js.stdlib.output.dir}">
                <file name="${compiled.stdlib.js}"/>
            </sources>

            <sources dir="${stdlib.js.dir}">
                <file name="export_Kotlin_if_possible.js"/>
            </sources>

            <externs dir="${stdlib.js.dir}">
                <file name="externs.js"/>
            </externs>
        </closure-compiler>

        <jar jarfile="${kotlin-home}/lib/kotlin-jslib.jar" duplicate="fail">
            <zipfileset file="${kotlin-home}/build.txt" prefix="META-INF"/>
            <zipfileset dir="${js.stdlib.output.dir}" prefix="">
                <include name="kotlin.js"/>
                <include name="${compiled.stdlib.meta.js}"/>
                <include name="stdlib/**"/>
            </zipfileset>

            <manifest>
                <attribute name="Built-By" value="${manifest.impl.vendor}"/>

                <attribute name="Implementation-Vendor" value="${manifest.impl.vendor}"/>
                <attribute name="Implementation-Title" value="${manifest.impl.title.kotlin.javascript.stdlib}"/>
                <attribute name="Implementation-Version" value="${build.number}"/>
                <attribute name="Specification-Title" value="${manifest.spec.title.kotlin.javascript.lib}"/>
            </manifest>
        </jar>
    </target>

    <target name="pack-js-stdlib-sources">
        <jar destfile="${kotlin-home}/lib/kotlin-jslib-sources.jar" duplicate="fail">
            <resources refid="js.lib.files" />
            <fileset refid="kotlin.builtin.files" />

            <manifest>
                <attribute name="Built-By" value="${manifest.impl.vendor}"/>

                <attribute name="Implementation-Vendor" value="${manifest.impl.vendor}"/>
                <attribute name="Implementation-Title" value="${manifest.impl.title.kotlin.jvm.runtime.sources}"/>
                <attribute name="Implementation-Version" value="${build.number}"/>
            </manifest>
        </jar>
    </target>

    <target name="kotlin-js-stdlib" depends="js-stdlib,pack-js-stdlib-sources"/>

    <target name="preloader">
        <cleandir dir="${output}/classes/preloader"/>
        <javac destdir="${output}/classes/preloader" debug="true" debuglevel="lines,vars,source" includeAntRuntime="false"
               source="${java.target}" target="${java.target}">
            <src location="${basedir}/compiler/preloader/src"/>
        </javac>

        <jar jarfile="${kotlin-home}/lib/kotlin-preloader.jar">
            <fileset dir="${output}/classes/preloader"/>

            <manifest>
                <attribute name="Built-By" value="${manifest.impl.vendor}"/>
                <attribute name="Implementation-Vendor" value="${manifest.impl.vendor}"/>
                <attribute name="Implementation-Title" value="${manifest.impl.title.kotlin.preloader}"/>
                <attribute name="Implementation-Version" value="${build.number}"/>
                <attribute name="Main-Class" value="org.jetbrains.kotlin.preloading.Preloader"/>
            </manifest>
        </jar>
    </target>

    <target name="runner">
        <cleandir dir="${output}/classes/runner"/>
        <kotlinc output="${output}/classes/runner">
            <src location="${basedir}/compiler/cli/cli-runner/src"/>
        </kotlinc>

        <local name="runtime.jar"/>
        <condition property="runtime.jar" value="kotlin-runtime-internal-bootstrap.jar" else="kotlin-runtime.jar">
            <istrue value="${bootstrap.or.local.build}"/>
        </condition>

        <jar jarfile="${kotlin-home}/lib/kotlin-runner.jar">
            <fileset dir="${output}/classes/runner"/>

            <manifest>
                <attribute name="Built-By" value="${manifest.impl.vendor}"/>
                <attribute name="Implementation-Vendor" value="${manifest.impl.vendor}"/>
                <attribute name="Implementation-Title" value="${manifest.impl.title.kotlin.runner}"/>
                <attribute name="Implementation-Version" value="${build.number}"/>
                <attribute name="Main-Class" value="org.jetbrains.kotlin.runner.Main"/>
                <attribute name="Class-Path" value="${runtime.jar}"/>
            </manifest>
        </jar>
    </target>

    <target name="serialize-builtins">
        <cleandir dir="${output}/builtins"/>
        <java classname="org.jetbrains.kotlin.preloading.Preloader"
              classpath="${bootstrap.compiler.home}/lib/kotlin-preloader.jar"
              failonerror="true"
              fork="true"
              maxmemory="${max.heap.size.for.forked.jvm}">
            <assertions>
                <enable/>
            </assertions>
            <arg value="-cp"/>
            <arg value="${bootstrap.compiler.home}/lib/kotlin-compiler.jar"/>
            <arg value="org.jetbrains.kotlin.serialization.builtins.RunKt"/>
            <arg value="${output}/builtins"/>
            <arg value="core/builtins/native"/>
            <arg value="core/builtins/src"/>
        </java>
    </target>

    <macrodef name="pack-compiler">
        <attribute name="jarfile"/>
        <attribute name="compress" default="true"/>

        <sequential>
            <jar jarfile="@{jarfile}" compress="@{compress}" duplicate="preserve">
                <fileset dir="${output}/classes/compiler"/>
                <fileset dir="${output}/builtins">
                    <include name="kotlin/**"/>
                </fileset>
                <fileset dir="${basedir}/core/descriptor.loader.java/src" includes="META-INF/services/**"/>
                <fileset dir="${basedir}/compiler/frontend.java/src" includes="META-INF/services/**"/>
                <fileset dir="${basedir}/compiler/backend/src" includes="META-INF/services/**"/>
                <fileset dir="${basedir}/compiler/cli/src" includes="META-INF/services/**"/>
                <fileset dir="${basedir}/resources" includes="kotlinManifest.properties"/>

                <fileset dir="idea/src">
                    <include name="META-INF/extensions/common.xml"/>
                    <include name="META-INF/extensions/kotlin2jvm.xml"/>
                    <include name="META-INF/extensions/kotlin2js.xml"/>
                </fileset>

                <zipgroupfileset dir="${basedir}/lib" includes="*.jar"/>
                <zipgroupfileset dir="${basedir}/ideaSDK/core" includes="*.jar" excludes="util.jar"/>
                <zipfileset src="${idea.sdk}/lib/jna-utils.jar"/>
                <zipfileset src="${idea.sdk}/lib/oromatcher.jar"/>
                <zipfileset src="${idea.sdk}/jps/jps-model.jar"/>
                <zipfileset src="${dependencies.dir}/jline.jar"/>
                <zipfileset src="${dependencies.dir}/cli-parser-1.1.2.jar"/>
                <zipfileset src="${protobuf.jar}"/>

                <manifest>
                    <attribute name="Built-By" value="${manifest.impl.vendor}"/>

                    <attribute name="Implementation-Vendor" value="${manifest.impl.vendor}"/>
                    <attribute name="Implementation-Title" value="${manifest.impl.title.kotlin.compiler}"/>
                    <attribute name="Implementation-Version" value="${build.number}"/>

                    <attribute name="Class-Path" value="${compiler.manifest.class.path}"/>
                    <attribute name="Main-Class" value="org.jetbrains.kotlin.cli.jvm.K2JVMCompiler"/>
                </manifest>
            </jar>
        </sequential>
    </macrodef>

    <target name="compiler-quick">
        <delete dir="${output}/classes/compiler"/>
        <copy todir="${output}/classes/compiler">
            <fileset dir="${idea.out}/">
                <patternset refid="compilerClassesFromIDEA.fileset"/>
            </fileset>
            <!-- out/production contains classes under module directories, here we are merging them all into one root-->
            <cutdirsmapper dirs="1"/>
        </copy>
        <delete file="${kotlin-home}/lib/kotlin-compiler.jar"/>
        <pack-compiler jarfile="${kotlin-home}/lib/kotlin-compiler.jar" compress="false"/>
    </target>

    <target name="compiler">
        <taskdef resource="proguard/ant/task.properties">
            <classpath>
                <pathelement path="${dependencies.dir}/proguard.jar"/>
                <pathelement path="${dependencies.dir}/proguard-anttask.jar"/>
            </classpath>
        </taskdef>

        <cleandir dir="${output}/classes/compiler"/>

        <javac2 destdir="${output}/classes/compiler" debug="true" debuglevel="lines,vars,source" includeAntRuntime="false"
                source="${java.target}" target="${java.target}">
            <withKotlin modulename="kotlin-compiler">
                <compilerarg value="-version"/>
            </withKotlin>
            <skip pattern="kotlin/Metadata"/>
            <src refid="compilerSources.path"/>
            <classpath refid="classpath"/>
        </javac2>

        <pack-compiler jarfile="${output}/kotlin-compiler-before-shrink.jar"/>

        <delete file="${kotlin-home}/lib/kotlin-compiler.jar" failonerror="false"/>

        <copy file="${output}/kotlin-compiler-before-shrink.jar"
              tofile="${kotlin-home}/lib/kotlin-compiler.jar"
              unless:true="${shrink}" />

        <sequential if:true="${shrink}">
            <available property="rtjar" value="${java.home}/lib/rt.jar" file="${java.home}/lib/rt.jar"/>
            <available property="rtjar" value="${java.home}/../Classes/classes.jar" file="${java.home}/../Classes/classes.jar"/>

            <available property="jssejar" value="${java.home}/lib/jsse.jar" file="${java.home}/lib/jsse.jar"/>
            <available property="jssejar" value="${java.home}/../Classes/jsse.jar" file="${java.home}/../Classes/jsse.jar"/>

            <proguard configuration="${basedir}/compiler/compiler.pro"/>
        </sequential>

        <jar jarfile="${output}/kotlin-compiler-for-maven.jar" duplicate="preserve">
            <patternset id="lib.metainf.patternset">
                <include name="**"/>
                <exclude name="META-INF/build.txt"/>
                <exclude name="META-INF/MANIFEST.MF"/>
            </patternset>

            <!-- TODO: don't include both to the jar: it's impossible to test changes to core in the local maven build without bootstrap -->
            <zipfileset src="${kotlin-home}/lib/kotlin-compiler.jar" includes="**"/>
            <zipfileset src="${bootstrap.runtime}">
                <patternset refid="lib.metainf.patternset"/>
            </zipfileset>
            <zipfileset src="${bootstrap.reflect}">
                <patternset refid="lib.metainf.patternset"/>
            </zipfileset>

            <manifest>
                <attribute name="Built-By" value="${manifest.impl.vendor}"/>

                <attribute name="Implementation-Vendor" value="${manifest.impl.vendor}"/>
                <attribute name="Implementation-Title" value="${manifest.impl.title.kotlin.compiler}"/>
                <attribute name="Implementation-Version" value="${build.number}"/>

                <attribute name="Main-Class" value="org.jetbrains.kotlin.cli.jvm.K2JVMCompiler"/>
            </manifest>
        </jar>
    </target>

    <target name="kotlin-build-common">
        <cleandir dir="${output}/classes/kotlin-build-common"/>

        <javac2 destdir="${output}/classes/kotlin-build-common" debug="true" debuglevel="lines,vars,source" includeAntRuntime="false"
                source="${java.target}" target="${java.target}">
            <withKotlin modulename="kotlin-build-common">
                <compilerarg value="-version"/>
            </withKotlin>
            <skip pattern="kotlin/Metadata"/>
            <src>
                <pathelement path="build-common/src"/>
            </src>
            <classpath>
                <pathelement path="${bootstrap.runtime}"/>
                <pathelement path="${bootstrap.reflect}"/>
                <pathelement path="${idea.sdk}/lib/util.jar"/>
                <pathelement path="${kotlin-home}/lib/kotlin-compiler.jar"/>
            </classpath>
        </javac2>

        <jar destfile="${kotlin-home}/lib/kotlin-build-common.jar">
            <fileset dir="${output}/classes/kotlin-build-common"/>
            <zipfileset file="${kotlin-home}/build.txt" prefix="META-INF"/>

            <manifest>
                <attribute name="Built-By" value="${manifest.impl.vendor}"/>

                <attribute name="Implementation-Vendor" value="${manifest.impl.vendor}"/>
                <attribute name="Implementation-Title" value="${manifest.impl.title.kotlin.build.common}"/>
                <attribute name="Implementation-Version" value="${build.number}"/>
            </manifest>
        </jar>

        <jar jarfile="${output}/kotlin-build-common-sources.jar">
            <fileset dir="build-common/src"/>
            <zipfileset file="${kotlin-home}/build.txt" prefix="META-INF"/>

            <manifest>
                <attribute name="Built-By" value="${manifest.impl.vendor}"/>

                <attribute name="Implementation-Vendor" value="${manifest.impl.vendor}"/>
                <attribute name="Implementation-Title" value="${manifest.impl.title.kotlin.build.common.sources}"/>
                <attribute name="Implementation-Version" value="${build.number}"/>
            </manifest>
        </jar>
    </target>

    <target name="kotlin-build-common-test" depends="kotlin-build-common,kotlin-test">
        <cleandir dir="${output}/classes/kotlin-build-common-test"/>

        <javac2 destdir="${output}/classes/kotlin-build-common-test" debug="true" debuglevel="lines,vars,source" includeAntRuntime="false"
                source="${java.target}" target="${java.target}">
            <withKotlin modulename="kotlin-build-common"/>
            <skip pattern="kotlin/jvm/internal/.*"/>
            <src path="build-common/test"/>
            <classpath>
                <pathelement path="${bootstrap.runtime}"/>
                <pathelement path="${bootstrap.reflect}"/>
                <pathelement path="${bootstrap.kotlin.test}"/>
<<<<<<< HEAD
                <pathelement path="${idea.sdk}/lib/junit-4.11.jar"/>
                <pathelement path="${idea.sdk}/lib/guava-17.0.jar"/>
=======
                <pathelement path="${idea.sdk}/lib/junit-4.12.jar"/>
>>>>>>> 0747a6f1
                <pathelement path="${kotlin-home}/lib/kotlin-build-common.jar"/>
                <pathelement path="${kotlin-home}/lib/kotlin-compiler.jar"/>
                <pathelement path="${protobuf.jar}"/>
            </classpath>
        </javac2>

        <taskdef name="jarjar" classname="com.tonicsystems.jarjar.JarJarTask" classpath="dependencies/jarjar.jar"/>

        <jarjar jarfile="${kotlin-home}/lib/kotlin-build-common-test.jar">
            <fileset dir="${output}/classes/kotlin-build-common-test"/>
            <zipfileset file="${kotlin-home}/build.txt" prefix="META-INF"/>
            <zipfileset src="${protobuf.jar}"/>
            <rule pattern="com.google.**" result="org.jetbrains.kotlin.com.google.@1"/>
            <rule pattern="com.intellij.**" result="org.jetbrains.kotlin.com.intellij.@1"/>

            <manifest>
                <attribute name="Built-By" value="${manifest.impl.vendor}"/>
                <attribute name="Implementation-Vendor" value="${manifest.impl.vendor}"/>
                <attribute name="Implementation-Title" value="${manifest.impl.title.kotlin.build.common}"/>
                <attribute name="Implementation-Version" value="${build.number}"/>
            </manifest>
        </jarjar>
    </target>

    <target name="daemon-client">
        <cleandir dir="${output}/classes/daemon-client"/>

        <kotlinc output="${output}/classes/daemon-client" modulename="client">
            <src>
                <pathelement path="compiler/daemon/daemon-client/src"/>
            </src>
            <classpath>
                <pathelement path="${bootstrap.runtime}"/>
                <pathelement path="${bootstrap.reflect}"/>
                <pathelement path="${kotlin-home}/lib/kotlin-compiler.jar"/>
                <pathelement path="${dependencies.dir}/native-platform-uberjar.jar"/>
            </classpath>
        </kotlinc>

        <jar destfile="${kotlin-home}/lib/kotlin-daemon-client.jar">
            <fileset dir="${output}/classes/daemon-client"/>
            <zipfileset src="${dependencies.dir}/native-platform-uberjar.jar" includes="**" />
            <zipfileset file="${kotlin-home}/build.txt" prefix="META-INF"/>

            <manifest>
                <attribute name="Built-By" value="${manifest.impl.vendor}"/>

                <attribute name="Implementation-Vendor" value="${manifest.impl.vendor}"/>
                <attribute name="Implementation-Title" value="${manifest.impl.title.kotlin.daemon-client}"/>
                <attribute name="Implementation-Version" value="${build.number}"/>
            </manifest>
        </jar>
    </target>

    <target name="android-extensions-compiler">
        <cleandir dir="${output}/classes/android-extensions/android-extensions-compiler"/>
        <javac2 destdir="${output}/classes/android-extensions/android-extensions-compiler" debug="true" debuglevel="lines,vars,source" includeAntRuntime="false">
            <withKotlin modulename="kotlin-android-extensions-compiler">
                <compilerarg value="-version"/>
            </withKotlin>
            <skip pattern="kotlin/Metadata"/>
            <src>
                <pathelement path="plugins/android-extensions/android-extensions-compiler/src"/>
            </src>
            <classpath>
                <pathelement path="${idea.sdk}/core/intellij-core.jar"/>
                <pathelement path="${kotlin-home}/lib/kotlin-compiler.jar"/>
                <pathelement path="${bootstrap.runtime}"/>
                <pathelement path="${bootstrap.reflect}"/>
            </classpath>
        </javac2>

        <jar destfile="${kotlin-home}/lib/android-extensions-compiler.jar">
            <fileset dir="${output}/classes/android-extensions/android-extensions-compiler"/>
            <zipfileset file="${kotlin-home}/build.txt" prefix="META-INF"/>
            <fileset dir="${basedir}/plugins/android-extensions/android-extensions-compiler/src" includes="META-INF/services/**"/>
        </jar>
    </target>

    <target name="ant-tools">
        <cleandir dir="${output}/classes/ant"/>
        <javac2 destdir="${output}/classes/ant" debug="true" debuglevel="lines,vars,source" includeAntRuntime="false"
                source="${java.target}" target="${java.target}">
            <withKotlin modulename="kotlin-ant-tools">
                <compilerarg value="-version"/>
            </withKotlin>
            <skip pattern="kotlin/Metadata"/>
            <src>
                <dirset dir="${basedir}/ant">
                    <include name="src"/>
                </dirset>
            </src>
            <compilerarg value="-Xlint:all"/>
            <classpath>
                <file file="${bootstrap.runtime}"/>
                <file file="${bootstrap.reflect}"/>
                <pathelement location="${dependencies.dir}/ant-1.8/lib/ant.jar"/>
                <pathelement location="${kotlin-home}/lib/kotlin-preloader.jar"/>
            </classpath>
        </javac2>

        <jar destfile="${kotlin-home}/lib/kotlin-ant.jar">
            <fileset dir="${output}/classes/ant"/>
            <fileset dir="${basedir}/ant/src" includes="**/*.xml"/>
            <zipfileset file="${kotlin-home}/build.txt" prefix="META-INF"/>

            <manifest>
                <attribute name="Built-By" value="${manifest.impl.vendor}"/>

                <attribute name="Implementation-Vendor" value="${manifest.impl.vendor}"/>
                <attribute name="Implementation-Title" value="${manifest.impl.title.kotlin.compiler.ant.task}"/>
                <attribute name="Implementation-Version" value="${build.number}"/>

                <attribute name="Class-Path" value="${compiler.manifest.class.path} kotlin-preloader.jar"/>
            </manifest>
        </jar>
    </target>

    <macrodef name="new-kotlinc">
        <attribute name="output"/>
        <attribute name="moduleName"/>
        <attribute name="additionalOptions" default=""/>
        <element name="src"/>
        <element name="class-path"/>

        <sequential>
            <cleandir dir="@{output}"/>

            <dirset dir="${basedir}" id="src.dirset">
                <src/>
            </dirset>

            <path id="classpath.path">
                <class-path/>
            </path>

            <!-- Source paths separated by space (to pass to "arg line" below) -->
            <local name="src.line"/>
            <pathconvert property="src.line" refid="src.dirset" pathsep=" "/>

            <java classname="org.jetbrains.kotlin.preloading.Preloader" failonerror="true" fork="true" maxmemory="${max.heap.size.for.forked.jvm}">
                <classpath>
                    <pathelement location="${kotlin-home}/lib/kotlin-preloader.jar"/>
                </classpath>
                <assertions>
                    <enable/>
                </assertions>
                <arg value="-cp"/>
                <arg value="${kotlin-home}/lib/kotlin-compiler.jar"/>
                <arg value="org.jetbrains.kotlin.cli.jvm.K2JVMCompiler"/>
                <arg line="${src.line}"/>
                <arg value="-d"/>
                <arg value="@{output}"/>
                <arg value="-no-stdlib"/>
                <arg value="-version"/>
                <arg line="@{additionalOptions}"/>
                <arg value="-classpath"/>
                <arg value="${toString:classpath.path}"/>
                <arg value="-module-name"/>
                <arg value="@{moduleName}"/>
                <arg value="-Xallow-kotlin-package"/>
            </java>

            <javac2 srcdir="${toString:src.dirset}" destdir="@{output}" debug="true" debuglevel="lines,vars,source"
                    includeAntRuntime="false" source="${java.target}" target="${java.target}">
                <skip pattern="kotlin/Metadata"/>
                <classpath>
                    <path refid="classpath.path"/>
                    <!-- Include @{output} here for Java compiler to resolve symbols from Kotlin sources -->
                    <pathelement location="@{output}"/>
                </classpath>
            </javac2>
        </sequential>
    </macrodef>

    <macrodef name="kotlin-pp">
        <attribute name="src"/>
        <attribute name="output"/>
        <attribute name="profile"/>

        <sequential>
            <java classname="org.jetbrains.kotlin.preloading.Preloader" failonerror="true" fork="true" maxmemory="${max.heap.size.for.forked.jvm}">
                <classpath>
                    <pathelement location="${kotlin-home}/lib/kotlin-preloader.jar"/>
                </classpath>
                <assertions>
                    <enable/>
                </assertions>
                <arg value="-cp"/>
                <arg value="${kotlin-home}/lib/kotlin-compiler.jar"/>
                <arg value="org.jetbrains.kotlin.preprocessor.PreprocessorCLI"/>
                <arg value="@{src}"/>
                <arg value="@{output}"/>
                <arg value="@{profile}"/>
            </java>
        </sequential>
    </macrodef>

    <target name="builtins">
        <new-kotlinc output="${output}/classes/builtins" moduleName="kotlin-builtins">
            <src>
                <include name="core/builtins/src"/>
                <include name="core/runtime.jvm/src"/>
            </src>
            <class-path>
                <!-- Need something to pass to compiler's "-classpath" here -->
                <pathelement location="core/builtins/src"/>
            </class-path>
        </new-kotlinc>
    </target>

    <target name="stdlib">
        <new-kotlinc output="${output}/classes/stdlib" moduleName="kotlin-stdlib" additionalOptions="-Xmultifile-parts-inherit -Xdump-declarations-to ${output}/declarations/stdlib-declarations.json">
            <src>
                <include name="libraries/stdlib/src"/>
            </src>
            <class-path>
                <pathelement path="${output}/classes/builtins"/>
            </class-path>
        </new-kotlinc>
    </target>

    <target name="kotlin-test">
        <new-kotlinc output="${output}/classes/kotlin-test" moduleName="kotlin-test">
            <src>
                <include name="libraries/kotlin.test/shared/src/main/kotlin" />
                <include name="libraries/kotlin.test/shared/src/main/kotlin.jvm" />
                <include name="libraries/kotlin.test/junit/src/main/kotlin" />
            </src>
            <class-path>
                <pathelement path="${output}/classes/builtins"/>
                <pathelement path="libraries/lib/junit-4.11.jar"/>
            </class-path>
        </new-kotlinc>

        <pack-runtime-jar jar-name="kotlin-test.jar" implementation-title="${manifest.impl.title.kotlin.test}">
            <jar-content>
                <fileset dir="${output}/classes/kotlin-test" includes="**/*" excludes="kotlin/internal/OnlyInputTypes*,kotlin/internal/InlineOnly*,kotlin/internal"/>
            </jar-content>
        </pack-runtime-jar>
    </target>

    <target name="core">
        <new-kotlinc output="${output}/classes/core" moduleName="kotlin-core">
            <src>
                <include name="core/descriptor.loader.java/src"/>
                <include name="core/descriptors/src"/>
                <include name="core/descriptors.runtime/src"/>
                <include name="core/deserialization/src"/>
                <include name="core/util.runtime/src"/>
            </src>
            <class-path>
                <pathelement path="${output}/classes/builtins"/>
                <pathelement path="${output}/classes/stdlib"/>
                <pathelement path="${protobuf-lite.jar}"/>
                <pathelement path="${javax.inject.jar}"/>
            </class-path>
        </new-kotlinc>
    </target>

    <target name="reflection">
        <new-kotlinc output="${output}/classes/reflection" moduleName="kotlin-reflection">
            <src>
                <include name="core/reflection.jvm/src"/>
            </src>
            <class-path>
                <pathelement path="${output}/classes/builtins"/>
                <pathelement path="${output}/classes/stdlib"/>
                <pathelement path="${output}/classes/core"/>
                <pathelement path="${protobuf-lite.jar}"/>
            </class-path>
        </new-kotlinc>
    </target>

    <macrodef name="pack-runtime-jar">
        <attribute name="jar-dir" default="${kotlin-home}/lib"/>
        <attribute name="jar-name"/>
        <attribute name="implementation-title"/>
        <element name="jar-content"/>

        <sequential>
            <delete file="@{jar-dir}/@{jar-name}" failonerror="false"/>

            <jar destfile="@{jar-dir}/@{jar-name}" duplicate="fail">
                <jar-content/>
                <zipfileset file="${kotlin-home}/build.txt" prefix="META-INF"/>

                <manifest>
                    <attribute name="Built-By" value="${manifest.impl.vendor}"/>
                    <attribute name="Implementation-Vendor" value="${manifest.impl.vendor}"/>
                    <attribute name="Implementation-Title" value="@{implementation-title}"/>
                    <attribute name="Implementation-Version" value="${build.number}"/>
                </manifest>
            </jar>
        </sequential>
    </macrodef>

    <target name="pack-runtime">
        <pack-runtime-jar jar-name="kotlin-runtime.jar" implementation-title="${manifest.impl.title.kotlin.jvm.runtime}">
            <jar-content>
                <fileset dir="${output}/classes/builtins"/>
                <fileset dir="${output}/classes/stdlib"/>
                <zipfileset dir="${output}/builtins">
                    <include name="kotlin/**"/>
                    <!-- TODO: load metadata from @KotlinClass annotation in KotlinBuiltIns on JVM and restore this exclusion -->
                    <!-- exclude name="kotlin/reflect/**"/ -->
                </zipfileset>
            </jar-content>
        </pack-runtime-jar>

        <pack-runtime-jar jar-dir="${output}" jar-name="kotlin-reflect-before-jarjar.jar" implementation-title="${manifest.impl.title.kotlin.jvm.reflect}">
            <jar-content>
                <fileset dir="${basedir}/core/descriptor.loader.java/src" includes="META-INF/services/**"/>
                <fileset dir="${output}/classes/reflection"/>
                <fileset dir="${output}/classes/core"/>
                <zipfileset src="${protobuf-lite.jar}"/>
                <zipfileset src="${javax.inject.jar}"/>
            </jar-content>
        </pack-runtime-jar>

        <jar destfile="${output}/kotlin-reflect-before-jarjar.jar" update="true">
            <manifest>
                <attribute name="Class-Path" value="kotlin-runtime.jar"/>
            </manifest>
        </jar>

        <delete file="${output}/kotlin-reflect-jarjar.jar" failonerror="false"/>

        <sequential if:true="${obfuscate.reflect}">
            <taskdef name="jarjar" classname="com.tonicsystems.jarjar.JarJarTask" classpath="dependencies/jarjar.jar"/>
            <jarjar jarfile="${output}/kotlin-reflect-jarjar.jar" filesonly="true" filesetmanifest="merge">
                <zipfileset src="${output}/kotlin-reflect-before-jarjar.jar"/>
                <rule pattern="org.jetbrains.kotlin.**" result="kotlin.reflect.jvm.internal.impl.@1"/>
                <rule pattern="com.google.protobuf.**" result="kotlin.reflect.jvm.internal.impl.com.google.protobuf.@1"/>
                <rule pattern="javax.inject.**" result="kotlin.reflect.jvm.internal.impl.javax.inject.@1"/>
            </jarjar>

            <kotlinc src="${basedir}/generators/infrastructure/strip-kotlin-annotations.kts" output="">
                <compilerarg value="-version"/>
                <compilerarg value="-script"/>
                <compilerarg value="kotlin/Metadata"/> <!-- Annotation to strip -->
                <compilerarg value="kotlin/reflect/jvm/internal/impl/.*"/> <!-- Classes to strip from -->
                <compilerarg value="${output}/kotlin-reflect-jarjar.jar"/>
                <compilerarg value="${kotlin-home}/lib/kotlin-reflect.jar"/>
                <classpath>
                    <pathelement location="${idea.sdk}/lib/asm-all.jar"/>
                </classpath>
            </kotlinc>
        </sequential>

        <sequential unless:true="${obfuscate.reflect}">
            <echo message="Obfuscation of kotlin-reflect is disabled"/>
            <copy file="${output}/kotlin-reflect-before-jarjar.jar" tofile="${output}/kotlin-reflect-jarjar.jar" overwrite="true"/>
            <copy file="${output}/kotlin-reflect-before-jarjar.jar" tofile="${kotlin-home}/lib/kotlin-reflect.jar" overwrite="true"/>
        </sequential>
    </target>

    <target name="pack-runtime-sources">
        <delete dir="${output}/core.src" failonerror="false"/>

        <local name="runtime.sources.base.dir"/>
        <condition property="runtime.sources.base.dir"
                   value="${output}/core.src/kotlin/reflect/jvm/internal/impl"
                   else="${output}/core.src/org/jetbrains/kotlin">
            <istrue value="${obfuscate.reflect}"/>
        </condition>

        <copy todir="${runtime.sources.base.dir}">
            <fileset dir="core">
                <include name="descriptor.loader.java/src/**"/>
                <include name="descriptors/src/**"/>
                <include name="descriptors.runtime/src/**"/>
                <include name="deserialization/src/**"/>
                <include name="util.runtime/src/**"/>
            </fileset>
            <cutdirsmapper dirs="5"/> <!-- module/src/org/jetbrains/kotlin -->
        </copy>

        <sequential if:true="${obfuscate.reflect}">
            <!-- Rename packages in the sources of reflection impl (core) -->
            <replaceregexp match="org\.jetbrains\.kotlin" replace="kotlin.reflect.jvm.internal.impl" flags="g">
                <fileset dir="${output}/core.src"/>
            </replaceregexp>
        </sequential>

        <pack-runtime-jar jar-name="kotlin-runtime-sources.jar" implementation-title="${manifest.impl.title.kotlin.jvm.runtime.sources}">
            <jar-content>
                <fileset dir="${basedir}/core/builtins/native" includes="**/*"/>
                <fileset dir="${basedir}/core/builtins/src" includes="**/*"/>
                <fileset dir="${basedir}/core/reflection.jvm/src" includes="**/*"/>
                <fileset dir="${basedir}/core/runtime.jvm/src" includes="**/*"/>
                <fileset dir="${basedir}/libraries/stdlib/src" includes="**/*"/>
                <fileset dir="${output}/core.src" includes="**/*"/>
            </jar-content>
        </pack-runtime-jar>

        <pack-runtime-jar jar-dir="${output}" jar-name="kotlin-reflect-sources-for-maven.jar"
                          implementation-title="${manifest.impl.title.kotlin.jvm.reflect.sources}">
            <jar-content>
                <fileset dir="${basedir}/core/reflection.jvm/src" includes="**/*"/>
                <fileset dir="${output}/core.src" includes="**/*"/>
            </jar-content>
        </pack-runtime-jar>
    </target>

    <target name="runtime"
            depends="builtins,stdlib,kotlin-test,core,reflection,pack-runtime,pack-runtime-sources,mock-runtime-for-test"/>

    <target name="dist"
            depends="clean,init,prepare-dist,preloader,runner,serialize-builtins,compiler,compiler-sources,kotlin-build-common,ant-tools,runtime,kotlin-js-stdlib,android-extensions-compiler,daemon-client,kotlin-build-common-test"
            description="Builds redistributables from sources"/>

    <target name="dist-quick"
            depends="clean,init,prepare-dist,preloader,serialize-builtins,compiler-quick,ant-tools,runtime,kotlin-js-stdlib,android-extensions-compiler"
            description="Builds everything, but classes are reused from project out dir, doesn't run proguard and javadoc"/>

    <target name="dist-quick-compiler-only"
            depends="init,prepare-dist,preloader,serialize-builtins,compiler-quick"
            description="Builds compiler jar from project out dir"/>

    <target name="zip-compiler">
        <zip destfile="${output}/kotlin-compiler-${build.number}.zip">
            <zipfileset prefix="kotlinc" dir="${kotlin-home}" excludes="bin/*"/>
            <zipfileset prefix="kotlinc/bin" dir="${kotlin-home}/bin" includes="*.bat" filemode="644"/>
            <zipfileset prefix="kotlinc/bin" dir="${kotlin-home}/bin" excludes="*.bat" filemode="755"/>
        </zip>
    </target>

    <target name="kotlin-for-upsource">
        <cleandir dir="${output}/classes/idea-analysis"/>

        <javac2 destdir="${output}/classes/idea-analysis" debug="true" debuglevel="lines,vars,source" includeAntRuntime="false"
                source="${java.target}" target="${java.target}">
            <withKotlin modulename="kotlin-for-upsource">
                <compilerarg value="-version"/>
            </withKotlin>
            <skip pattern="kotlin/Metadata"/>
            <src>
                <dirset dir="${basedir}/idea/ide-common" includes="src"/>
                <dirset dir="${basedir}/idea/idea-analysis" includes="src"/>
            </src>
            <classpath>
                <fileset dir="${idea.sdk}" includes="core-analysis/*.jar"/>
                <pathelement location="${output}/kotlin-compiler-before-shrink.jar"/>
                <path refid="classpath"/>
            </classpath>
        </javac2>

        <copy todir="${output}/classes/idea-analysis">
            <fileset dir="${basedir}/idea/idea-analysis/src" excludes="**/*.java, **/*.kt"/>
        </copy>

        <jar jarfile="${output}/kotlin-for-upsource0.jar">
            <fileset dir="${output}/classes/idea-analysis"/>
            <fileset dir="${output}/classes/compiler"/>
            <fileset dir="${output}/builtins">
                <include name="kotlin/**"/>
            </fileset>
            <fileset dir="${basedir}/core/descriptor.loader.java/src" includes="META-INF/services/**"/>
            <fileset dir="${basedir}/compiler/frontend.java/src" includes="META-INF/services/**"/>
            <fileset dir="${basedir}/compiler/backend/src" includes="META-INF/services/**"/>
            <fileset dir="${basedir}/compiler/cli/src" includes="META-INF/services/**"/>

            <zipgroupfileset dir="${basedir}/lib" includes="*.jar"/>
            <zipgroupfileset file="${kotlin-home}/lib/kotlin-runtime.jar"/>
            <zipgroupfileset file="${kotlin-home}/lib/kotlin-runtime-sources.jar"/>
            <zipgroupfileset file="${kotlin-home}/lib/kotlin-reflect.jar"/>

            <fileset dir="${basedir}/resources"/>
            <!-- icons, etc. -->
            <fileset dir="idea/resources"/>
            <!-- plugin.xml and friends -->
            <fileset dir="idea/src" includes="META-INF/**"/>
        </jar>
        <sleep seconds="1"/>
        <jar jarfile="${output}/kotlin-for-upsource.jar">
            <zipfileset src="${output}/kotlin-for-upsource0.jar">
                <exclude name="javax/**/*.java"/>
            </zipfileset>
        </jar>
        <delete file="${output}/kotlin-for-upsource0.jar"/>

        <!-- sources -->
        <jar jarfile="${output}/kotlin-for-upsource-sources.jar">
            <zipfileset src="${output}/kotlin-compiler-sources.jar" includes="**/*"/>
            <fileset dir="idea/idea-analysis/src"/>
            <fileset dir="idea/ide-common/src"/>

            <manifest>
                <attribute name="Built-By" value="${manifest.impl.vendor}"/>

                <attribute name="Implementation-Vendor" value="${manifest.impl.vendor}"/>
                <attribute name="Implementation-Version" value="${build.number}"/>
            </manifest>
        </jar>

    </target>

    <target name="zip-test-data">
        <zip destfile="${output}/kotlin-test-data.zip">
            <zipfileset dir="compiler/testData" prefix="compiler"/>
            <zipfileset dir="idea/testData" prefix="ide"/>
            <zipfileset dir="idea/idea-completion/testData" prefix="ide/completion"/>
        </zip>
    </target>

    <target name="mock-runtime-for-test">
        <delete dir="${output}/mock-runtime-src" failonerror="false"/>
        <mkdir dir="${output}/mock-runtime-src"/>
        <copy file="${basedir}/libraries/stdlib/src/kotlin/util/Standard.kt" todir="${output}/mock-runtime-src"/>
        <copy file="${basedir}/libraries/stdlib/src/kotlin/internal/Annotations.kt" todir="${output}/mock-runtime-src"/>

        <new-kotlinc output="${output}/classes/mock-runtime" moduleName="kotlin-stdlib">
            <src>
                <include name="dist/mock-runtime-src"/>
            </src>
            <class-path>
                <pathelement path="${output}/classes/builtins"/>
            </class-path>
        </new-kotlinc>

        <pack-runtime-jar jar-dir="${output}" jar-name="kotlin-mock-runtime-for-test.jar" implementation-title="Kotlin Mock Runtime">
            <jar-content>
                <fileset dir="${output}/classes/mock-runtime"/>
            </jar-content>
        </pack-runtime-jar>
    </target>

    <target name="build-bootstrap-artifacts" depends="dist,zip-compiler"/>

    <target name="build-artifacts" depends="dist,zip-compiler,kotlin-for-upsource,zip-test-data"/>
</project><|MERGE_RESOLUTION|>--- conflicted
+++ resolved
@@ -667,12 +667,8 @@
                 <pathelement path="${bootstrap.runtime}"/>
                 <pathelement path="${bootstrap.reflect}"/>
                 <pathelement path="${bootstrap.kotlin.test}"/>
-<<<<<<< HEAD
                 <pathelement path="${idea.sdk}/lib/junit-4.11.jar"/>
                 <pathelement path="${idea.sdk}/lib/guava-17.0.jar"/>
-=======
-                <pathelement path="${idea.sdk}/lib/junit-4.12.jar"/>
->>>>>>> 0747a6f1
                 <pathelement path="${kotlin-home}/lib/kotlin-build-common.jar"/>
                 <pathelement path="${kotlin-home}/lib/kotlin-compiler.jar"/>
                 <pathelement path="${protobuf.jar}"/>
